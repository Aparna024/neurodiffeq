import torch
import torch.optim as optim
import torch.nn as nn

import numpy as np
import matplotlib
import matplotlib.pyplot as plt
import matplotlib.animation as animation

from .networks import FCNN
from .neurodiffeq import diff
from copy import deepcopy

def _network_output_2input(net, xs, ys, ith_unit):
    xys = torch.cat((xs, ys), 1)
    nn_output = net(xys)
    if ith_unit is not None:
        return nn_output[:, ith_unit].reshape(-1, 1)
    else:
        return nn_output

def _trial_solution_2input(single_net, nets, xs, ys, conditions):
    if single_net:  # using a single net
        us = [
            con.enforce(single_net, xs, ys)
            for con in conditions
        ]
    else:  # using multiple nets
        us = [
            con.enforce(net, xs, ys)
            for con, net in zip(conditions, nets)
        ]
    return us

class Condition:

    def __init__(self):
        self.ith_unit = None

    def set_impose_on(self, ith_unit):
        self.ith_unit = ith_unit

class NoCondition2D(Condition):

    def __init__(self):
        super().__init__()

    def enforce(self, net, x, y):
        return _network_output_2input(net, x, y, self.ith_unit)


class DirichletBVP2D(Condition):
    """An Dirichlet boundary value problem on a 2-D orthogonal box where :math:`x\\in[x_0, x_1]` and :math:`y\\in[y_0, y_1]`
        We are solving :math:`u(x, t)` given:
        :math:`u(x, y)\\bigg|_{x = x_0} = f_0(y)`;
        :math:`u(x, y)\\bigg|_{x = x_1} = f_1(y)`;
        :math:`u(x, y)\\bigg|_{y = y_0} = g_0(x)`;
        :math:`u(x, y)\\bigg|_{y = y_1} = g_1(x)`.

        :param x_min: The lower bound of x, the :math:`x_0`.
        :type x_min: float
        :param x_min_val: The boundary value when :math:`x = x_0`, the :math:`f_0(y)`.
        :type x_min_val: function
        :param x_max: The upper bound of x, the :math:`x_1`.
        :type x_max: float
        :param x_max_val: The boundary value when :math:`x = x_1`, the :math:`f_1(y)`.
        :type x_max_val: function
        :param y_min: The lower bound of y, the :math:`y_0`.
        :type y_min: float
        :param y_min_val: The boundary value when :math:`y = y_0`, the :math:`g_0(x)`.
        :type y_min_val: function
        :param y_max: The upper bound of y, the :math:`y_1`.
        :type y_max: float
        :param y_max_val: The boundary value when :math:`y = y_1`, the :math:`g_1(x)`.
        :type y_max_val: function
    """

    def __init__(self, x_min, x_min_val, x_max, x_max_val, y_min, y_min_val, y_max, y_max_val):
        """Initializer method
        """
        super().__init__()
        self.x_min, self.x_min_val = x_min, x_min_val
        self.x_max, self.x_max_val = x_max, x_max_val
        self.y_min, self.y_min_val = y_min, y_min_val
        self.y_max, self.y_max_val = y_max, y_max_val

    def enforce(self, net, x, y):
        r"""Enforce the output of a neural network to satisfy the boundary condition.

            :param net: The neural network that approximates the ODE.
            :type net: `torch.nn.Module`
            :param x: X-coordinates of the points where the neural network output is evaluated.
            :type x: `torch.tensor`
            :param y: Y-coordinates of the points where the neural network output is evaluated.
            :type y: `torch.tensor`
            :return: The modified output which now satisfies the boundary condition.
            :rtype: `torch.tensor`

            .. note::
                `enforce` is meant to be called by the function `solve2D`.
        """
        u = _network_output_2input(net, x, y, self.ith_unit)
        x_tilde = (x-self.x_min) / (self.x_max-self.x_min)
        y_tilde = (y-self.y_min) / (self.y_max-self.y_min)
        Axy = (1-x_tilde)*self.x_min_val(y) + x_tilde*self.x_max_val(y) + \
              (1-y_tilde)*( self.y_min_val(x) - ((1-x_tilde)*self.y_min_val(self.x_min * torch.ones_like(x_tilde))
                                                  + x_tilde *self.y_min_val(self.x_max * torch.ones_like(x_tilde))) ) + \
                 y_tilde *( self.y_max_val(x) - ((1-x_tilde)*self.y_max_val(self.x_min * torch.ones_like(x_tilde))
                                                  + x_tilde *self.y_max_val(self.x_max * torch.ones_like(x_tilde))) )
        return Axy + x_tilde*(1-x_tilde)*y_tilde*(1-y_tilde)*u


class IBVP1D(Condition):
    """An initial boundary value problem on a 1-D range where :math:`x\\in[x_0, x_1]` and time starts at :math:`t_0`
            We are solving :math:`u(x, t)` given:
            :math:`u(x, t)\\bigg|_{t = t_0} = u_0(x)`;
            :math:`u(x, t)\\bigg|_{x = x_0} = g(t)` or :math:`\\displaystyle\\frac{\\partial u(x, t)}{\\partial x}\\bigg|_{x = x_0} = g(t)`;
            :math:`u(x, t)\\bigg|_{x = x_1} = h(t)` or :math:`\\displaystyle\\frac{\\partial u(x, t)}{\\partial x}\\bigg|_{x = x_1} = h(t)`.

            :param x_min: The lower bound of x, the :math:`x_0`.
            :type x_min: float
            :param x_max: The upper bound of x, the :math:`x_1`.
            :type x_max: float
            :param t_min: The initial time, the :math:`t_0`.
            :type t_min: float
            :param t_min_val: The initial condition, the :math:`u_0(x)`.
            :type t_min_val: function
            :param x_min_val: The Dirichlet boundary condition when :math:`x = x_0`, the :math:`u(x, t)\\bigg|_{x = x_0}`, defaults to None.
            :type x_min_val: function, optional
            :param x_min_prime: The Neumann boundary condition when :math:`x = x_0`, the :math:`\\displaystyle\\frac{\\partial u(x, t)}{\\partial x}\\bigg|_{x = x_0}`, defaults to None.
            :type x_min_prime: function, optional
            :param x_max_val: The Dirichlet boundary condition when :math:`x = x_1`, the :math:`u(x, t)\\bigg|_{x = x_1}`, defaults to None.
            :type x_max_val: function, optioonal
            :param x_max_prime: The Neumann boundary condition when :math:`x = x_1`, the :math:`\\displaystyle\\frac{\\partial u(x, t)}{\\partial x}\\bigg|_{x = x_1}`, defaults to None.
            :type x_max_prime: function, optional
            :raises NotImplementedError: When unimplemented boundary conditions are configured.
        """

    def __init__(
            self, x_min, x_max, t_min, t_min_val,
            x_min_val=None, x_min_prime=None,
            x_max_val=None, x_max_prime=None,

    ):
        r"""Initializer method

        .. note::
            A instance method `enforce` is dynamically created to enforce initial and boundary conditions. It will be called by the function `solve2D`.
        """
        super().__init__()
        self.x_min, self.x_min_val, self.x_min_prime = x_min, x_min_val, x_min_prime
        self.x_max, self.x_max_val, self.x_max_prime = x_max, x_max_val, x_max_prime
        self.t_min, self.t_min_val = t_min, t_min_val
        n_conditions = sum(c is None for c in [x_min_val, x_min_prime, x_max_val, x_max_prime])
        if n_conditions != 2:
            raise NotImplementedError('Sorry, this boundary condition is not implemented.')
        if self.x_min_val and self.x_max_val:
            self.enforce = self._enforce_dd
        elif self.x_min_val and self.x_max_prime:
            self.enforce = self._enforce_dn
        elif self.x_min_prime and self.x_max_val:
            self.enforce = self._enforce_nd
        elif self.x_min_prime and self.x_max_prime:
            self.enforce = self._enforce_nn
        else:
            raise NotImplementedError('Sorry, this boundary condition is not implemented.')

    def _enforce_dd(self, net, x, t):
        uxt = _network_output_2input(net, x, t, self.ith_unit)

        t_ones = torch.ones_like(t, requires_grad=True)
        t_ones_min = self.t_min * t_ones

        x_tilde = (x - self.x_min) / (self.x_max - self.x_min)
        t_tilde = t - self.t_min

        Axt = self.t_min_val(x) + \
            x_tilde     * (self.x_max_val(t) - self.x_max_val(t_ones_min)) + \
            (1-x_tilde) * (self.x_min_val(t) - self.x_min_val(t_ones_min))
        return Axt + x_tilde * (1 - x_tilde) * (1 - torch.exp(-t_tilde)) * uxt

    def _enforce_dn(self, net, x, t):
        uxt = _network_output_2input(net, x, t, self.ith_unit)

        x_ones = torch.ones_like(x, requires_grad=True)
        t_ones = torch.ones_like(t, requires_grad=True)
        x_ones_max = self.x_max * x_ones
        t_ones_min = self.t_min * t_ones
        uxmaxt = _network_output_2input(net, x_ones_max, t, self.ith_unit)

        x_tilde = (x-self.x_min) / (self.x_max-self.x_min)
        t_tilde = t-self.t_min

        Axt = (self.x_min_val(t) - self.x_min_val(t_ones_min)) + self.t_min_val(x) + \
            x_tilde * (self.x_max-self.x_min) * (self.x_max_prime(t) - self.x_max_prime(t_ones_min))
        return Axt + x_tilde*(1-torch.exp(-t_tilde))*(
            uxt - (self.x_max-self.x_min)*diff(uxmaxt, x_ones_max) - uxmaxt
        )

    def _enforce_nd(self, net, x, t):
        uxt = _network_output_2input(net, x, t, self.ith_unit)

        x_ones = torch.ones_like(x, requires_grad=True)
        t_ones = torch.ones_like(t, requires_grad=True)
        x_ones_min = self.x_min * x_ones
        t_ones_min = self.t_min * t_ones
        uxmint = _network_output_2input(net, x_ones_min, t, self.ith_unit)

        x_tilde = (x - self.x_min) / (self.x_max - self.x_min)
        t_tilde = t - self.t_min

        Axt = (self.x_max_val(t) - self.x_max_val(t_ones_min)) + self.t_min_val(x) + \
              (x_tilde - 1) * (self.x_max - self.x_min) * (self.x_min_prime(t) - self.x_min_prime(t_ones_min))
        return Axt + (1 - x_tilde) * (1 - torch.exp(-t_tilde)) * (
                uxt + (self.x_max - self.x_min) * diff(uxmint, x_ones_min) - uxmint
        )

    def _enforce_nn(self, net, x, t):
        uxt = _network_output_2input(net, x, t, self.ith_unit)

        x_ones = torch.ones_like(x, requires_grad=True)
        t_ones = torch.ones_like(t, requires_grad=True)
        x_ones_min = self.x_min * x_ones
        x_ones_max = self.x_max * x_ones
        t_ones_min = self.t_min * t_ones
        uxmint = _network_output_2input(net, x_ones_min, t, self.ith_unit)
        uxmaxt = _network_output_2input(net, x_ones_max, t, self.ith_unit)

        x_tilde = (x - self.x_min) / (self.x_max - self.x_min)
        t_tilde = t - self.t_min

        Axt = self.t_min_val(x) - 0.5 * (1 - x_tilde) ** 2 * (self.x_max - self.x_min) * (
                self.x_min_prime(t) - self.x_min_prime(t_ones_min)
        ) + 0.5 * x_tilde ** 2 * (self.x_max - self.x_min) * (
                      self.x_max_prime(t) - self.x_max_prime(t_ones_min)
              )
        return Axt + (1 - torch.exp(-t_tilde)) * (
                uxt - x_tilde * (self.x_max - self.x_min) * diff(uxmint, x_ones_min) \
                + 0.5 * x_tilde ** 2 * (self.x_max - self.x_min) * (
                        diff(uxmint, x_ones_min) - diff(uxmaxt, x_ones_max)
                ))


class ExampleGenerator2D:
    """An example generator for generating 2-D training points.

        :param grid: The discretization of the 2 dimensions, if we want to generate points on a :math:`m \\times n` grid, then `grid` is `(m, n)`, defaults to `(10, 10)`.
        :type grid: tuple[int, int], optional
        :param xy_min: The lower bound of 2 dimensions, if we only care about :math:`x \\geq x_0` and :math:`y \\geq y_0`, then `xy_min` is `(x_0, y_0)`, defaults to `(0.0, 0.0)`.
        :type xy_min: tuple[float, float], optional
        :param xy_max: The upper boound of 2 dimensions, if we only care about :math:`x \\leq x_1` and :math:`y \\leq y_1`, then `xy_min` is `(x_1, y_1)`, defaults to `(1.0, 1.0)`.
        :type xy_max: tuple[float, float], optional
        :param method: The distribution of the 2-D points generated.
            If set to 'equally-spaced', the points will be fixed to the grid specified.
            If set to 'equally-spaced-noisy', a normal noise will be added to the previously mentioned set of points, defaults to 'equally-spaced-noisy'.
        :type method: str, optional
        :param xy_noise_std: the standard deviation of the noise on the x and y dimension, if not specified, the default value will be (grid step size on x dimension / 4, grid step size on y dimension / 4)
        :type xy_noise_std: tuple[int, int], optional, defaults to None
        :raises ValueError: When provided with an unknown method.
    """

    def __init__(self, grid=(10, 10), xy_min=(0.0, 0.0), xy_max=(1.0, 1.0), method='equally-spaced-noisy', xy_noise_std=None):
        r"""Initializer method

        .. note::
            A instance method `get_examples` is dynamically created to generate 2-D training points. It will be called by the function `solve2D`.
        """
        self.size = grid[0] * grid[1]

        if method == 'equally-spaced':
            x = torch.linspace(xy_min[0], xy_max[0], grid[0], requires_grad=True)
            y = torch.linspace(xy_min[1], xy_max[1], grid[1], requires_grad=True)
            grid_x, grid_y = torch.meshgrid(x, y)
            self.grid_x, self.grid_y = grid_x.flatten(), grid_y.flatten()

            self.get_examples = lambda: (self.grid_x, self.grid_y)

        elif method == 'equally-spaced-noisy':
            x = torch.linspace(xy_min[0], xy_max[0], grid[0], requires_grad=True)
            y = torch.linspace(xy_min[1], xy_max[1], grid[1], requires_grad=True)
            grid_x, grid_y = torch.meshgrid(x, y)
            self.grid_x, self.grid_y = grid_x.flatten(), grid_y.flatten()

            if xy_noise_std:
                self.noise_xstd, self.noise_ystd = xy_noise_std
            else:
                self.noise_xstd = ((xy_max[0] - xy_min[0]) / grid[0]) / 4.0
                self.noise_ystd = ((xy_max[1] - xy_min[1]) / grid[1]) / 4.0
            self.get_examples = lambda: (
                torch.normal(mean=self.grid_x, std=self.noise_xstd),
                torch.normal(mean=self.grid_y, std=self.noise_ystd)
            )
        else:
            raise ValueError(f'Unknown method: {method}')


class Monitor2D:
    """A monitor for checking the status of the neural network during training.

    :param xy_min: The lower bound of 2 dimensions, if we only care about :math:`x \\geq x_0` and :math:`y \\geq y_0`, then `xy_min` is `(x_0, y_0)`.
    :type xy_min: tuple[float, float], optional
    :param xy_max: The upper boound of 2 dimensions, if we only care about :math:`x \\leq x_1` and :math:`y \\leq y_1`, then `xy_min` is `(x_1, y_1)`.
    :type xy_max: tuple[float, float], optional
    :param check_every: The frequency of checking the neural network represented by the number of epochs between two checks, defaults to 100.
    :type check_every: int, optional
    """

    def __init__(self, xy_min, xy_max, check_every=100):
        """Initializer method
        """
        self.using_non_gui_backend = matplotlib.get_backend() is 'agg'
        self.check_every = check_every
        self.fig = None
        self.axs = []  # subplots
        self.cbs = []  # color bars
        # input for neural network
        gen = ExampleGenerator2D([32, 32], xy_min, xy_max, method='equally-spaced')
        xs_ann, ys_ann = gen.get_examples()
        self.xs_ann, self.ys_ann = xs_ann.reshape(-1, 1), ys_ann.reshape(-1, 1)


    def check(self, single_net, nets, conditions, history):
        r"""Draw 2 plots: One shows the shape of the current solution (with heat map). The other shows the history training loss and validation loss.

        :param single_net: The neural network that approximates the PDE.
        :type single_net: `torch.nn.Module`
        :param nets: The neural networks that approximates the PDE.
        :type nets: list [`torch.nn.Module`]
        :param conditions: The initial/boundary condition of the PDE.
        :type conditions: list [`neurodiffeq.pde.DirichletBVP2D` or `neurodiffeq.pde.IBVP1D` or `neurodiffeq.pde.NoCondition`]
        :param history: The history of training loss and validation loss. The 'train' entry is a list of training loss and 'valid' entry is a list of validation loss.
        :type history: dict['train': list[float], 'valid': list[float]]

        .. note::
            `check` is meant to be called by the function `solve2D`.
        """

        if not self.fig:
            # initialize the figure and axes here so that the Monitor knows the number of dependent variables and
            # size of the figure, number of the subplots, etc.
            n_axs = len(conditions)+2  # one for each dependent variable, plus one for training and validation loss, plus one for metrics
            n_row, n_col = (n_axs+1) // 2, 2
            self.fig = plt.figure(figsize=(20, 8*n_row))
            for i in range(n_axs):
                self.axs.append( self.fig.add_subplot(n_row, n_col, i+1) )
            for i in range(n_axs-1):
                self.cbs.append(None)

        us = _trial_solution_2input(single_net, nets, self.xs_ann, self.ys_ann, conditions)

        for i, ax_u in enumerate( zip(self.axs[:-1], us) ):
            ax, u = ax_u
            ax.clear()
            u_as_mat = u.detach().cpu().numpy().reshape((32, 32))
            cax = ax.matshow(u_as_mat, cmap='hot', interpolation='nearest')
            if self.cbs[i]:
                self.cbs[i].remove()
            self.cbs[i] = self.fig.colorbar(cax, ax=ax)
            ax.set_title(f'u[{i}](x, y)')

        self.axs[-2].clear()
        self.axs[-2].plot(history['train_loss'], label='training loss')
        self.axs[-2].plot(history['valid_loss'], label='validation loss')
        self.axs[-2].set_title('loss during training')
        self.axs[-2].set_ylabel('loss')
        self.axs[-2].set_xlabel('epochs')
        self.axs[-2].set_yscale('log')
        self.axs[-2].legend()

        self.axs[-1].clear()
        for metric_name, metric_values in history.items():
            if metric_name == 'train_loss' or metric_name == 'valid_loss':
                continue
            self.axs[-1].plot(metric_values, label=metric_name)
        self.axs[-1].set_title('metrics during training')
        self.axs[-1].set_ylabel('metrics')
        self.axs[-1].set_xlabel('epochs')
        self.axs[-1].set_yscale('log')
        self.axs[-1].legend()

        self.fig.canvas.draw()
        if not self.using_non_gui_backend:
            plt.pause(0.05)


def solve2D(
        pde, condition, xy_min=None, xy_max=None,
        net=None, train_generator=None, shuffle=True, valid_generator=None, optimizer=None, criterion=None, additional_loss_term=None, metrics=None,
        batch_size=16,
        max_epochs=1000,
        monitor=None, return_internal=False, return_best=False
):
    """Train a neural network to solve a PDE with 2 independent variables.

    :param pde: The PDE to solve. If the PDE is :math:`F(u, x, y) = 0` where :math:`u` is the dependent variable and :math:`x` and :math:`y` are the independent variables,
        then `pde` should be a function that maps :math:`(u, x, y)` to :math:`F(u, x, y)`.
    :type pde: function
    :param condition: The initial/boundary condition.
    :type condition: `neurodiffeq.pde.DirichletBVP2D` or `neurodiffeq.pde.IBVP1D` or `neurodiffeq.pde.NoCondition`
    :param xy_min: The lower bound of 2 dimensions, if we only care about :math:`x \\geq x_0` and :math:`y \\geq y_0`, then `xy_min` is `(x_0, y_0)`, only needed when train_generator and valid_generator are not specified, defaults to None
    :type xy_min: tuple[float, float], optional
    :param xy_max: The upper bound of 2 dimensions, if we only care about :math:`x \\leq x_1` and :math:`y \\leq y_1`, then `xy_min` is `(x_1, y_1)`, only needed when train_generator and valid_generator are not specified, defaults to None
    :type xy_max: tuple[float, float], optional
    :param net: The neural network used to approximate the solution, defaults to None.
    :type net: `torch.nn.Module`, optional
    :param train_generator: The example generator to generate 1-D training points, default to None.
    :type train_generator: `neurodiffeq.pde.ExampleGenerator2D`, optional
    :param shuffle: Whether to shuffle the training examples every epoch, defaults to True.
    :type shuffle: bool, optional
    :param valid_generator: The example generator to generate 1-D validation points, default to None.
    :type valid_generator: `neurodiffeq.pde.ExampleGenerator2D`, optional
    :param optimizer: The optimization method to use for training, defaults to None.
    :type optimizer: `torch.optim.Optimizer`, optional
    :param criterion: The loss function to use for training, defaults to None.
    :type criterion: `torch.nn.modules.loss._Loss`, optional
    :param additional_loss_term: Extra terms to add to the loss function besides the part specified by `criterion`. The input of `additional_loss_term` should be the same as `pde_system`
    :type additional_loss_term: function
    :param metrics: Metrics to keep track of during training. The metrics should be passed as a dictionary where the keys are the names of the metrics, and the values are the corresponding function.
        The input functions should be the same as `pde` and the output should be a numeric value. The metrics are evaluated on both the training set and validation set.
    :type metrics: dict[string, function]
    :param batch_size: The size of the mini-batch to use, defaults to 16.
    :type batch_size: int, optional
    :param max_epochs: The maximum number of epochs to train, defaults to 1000.
    :type max_epochs: int, optional
    :param monitor: The monitor to check the status of nerual network during training, defaults to None.
    :type monitor: `neurodiffeq.pde.Monitor2D`, optional
    :param return_internal: Whether to return the nets, conditions, training generator, validation generator, optimizer and loss function, defaults to False.
    :type return_internal: bool, optional
    :param return_best: Whether to return the nets that achieved the lowest validation loss, defaults to False.
    :type return_best: bool, optional
    :return: The solution of the PDE. The history of training loss and validation loss.
        Optionally, the nets, conditions, training generator, validation generator, optimizer and loss function.
        The solution is a function that has the signature `solution(xs, ys, as_type)`.
    :rtype: tuple[`neurodiffeq.pde.Solution`, dict]; or tuple[`neurodiffeq.pde.Solution`, dict, dict]
    """
    nets = None if not net else [net]
    return solve2D_system(
        pde_system=lambda u, x, y: [pde(u, x, y)], conditions=[condition],
        xy_min=xy_min, xy_max=xy_max, nets=nets,
        train_generator=train_generator, shuffle=shuffle, valid_generator=valid_generator,
        optimizer=optimizer, criterion=criterion, additional_loss_term=additional_loss_term, metrics=metrics, batch_size=batch_size,
        max_epochs=max_epochs, monitor=monitor, return_internal=return_internal, return_best=return_best
    )


def solve2D_system(
        pde_system, conditions, xy_min=None, xy_max=None,
        single_net=None, nets=None, train_generator=None, shuffle=True, valid_generator=None,
        optimizer=None, criterion=None, additional_loss_term=None, metrics=None, batch_size=16,
        max_epochs=1000,
        monitor=None, return_internal=False, return_best=False
):
    """Train a neural network to solve a PDE with 2 independent variables.

        :param pde_system: The PDEsystem to solve. If the PDE is :math:`F_i(u_1, u_2, ..., u_n, x, y) = 0` where :math:`u_i` is the i-th dependent variable and :math:`x` and :math:`y` are the independent variables,
            then `pde_system` should be a function that maps :math:`(u_1, u_2, ..., u_n, x, y)` to a list where the i-th entry is :math:`F_i(u_1, u_2, ..., u_n, x, y)`.
        :type pde_system: function
        :param conditions: The initial/boundary conditions. The ith entry of the conditions is the condition that :math:`x_i` should satisfy.
        :type conditions: list[`neurodiffeq.pde.DirichletBVP2D` or `neurodiffeq.pde.IBVP1D` or `neurodiffeq.pde.NoCondition`]
        :param xy_min: The lower bound of 2 dimensions, if we only care about :math:`x \\geq x_0` and :math:`y \\geq y_0`, then `xy_min` is `(x_0, y_0)`, only needed when train_generator or valid_generator are not specified, defaults to None
        :type xy_min: tuple[float, float], optional
        :param xy_max: The upper bound of 2 dimensions, if we only care about :math:`x \\leq x_1` and :math:`y \\leq y_1`, then `xy_min` is `(x_1, y_1)`, only needed when train_generator or valid_generator are not specified, defaults to None
        :type xy_max: tuple[float, float], optional
        :param single_net: The single neural network used to approximate the solution. Only one of `single_net` and `nets` should be specified, defaults to None
        :param single_net: `torch.nn.Module`, optional
        :param nets: The neural networks used to approximate the solution, defaults to None.
        :type nets: list[`torch.nn.Module`], optional
        :param train_generator: The example generator to generate 1-D training points, default to None.
        :type train_generator: `neurodiffeq.pde.ExampleGenerator2D`, optional
        :param shuffle: Whether to shuffle the training examples every epoch, defaults to True.
        :type shuffle: bool, optional
        :param valid_generator: The example generator to generate 1-D validation points, default to None.
        :type valid_generator: `neurodiffeq.pde.ExampleGenerator2D`, optional
        :param optimizer: The optimization method to use for training, defaults to None.
        :type optimizer: `torch.optim.Optimizer`, optional
        :param criterion: The loss function to use for training, defaults to None.
        :type criterion: `torch.nn.modules.loss._Loss`, optional
        :param additional_loss_term: Extra terms to add to the loss function besides the part specified by `criterion`. The input of `additional_loss_term` should be the same as `pde_system`
        :type additional_loss_term: function
        :param metrics: Metrics to keep track of during training. The metrics should be passed as a dictionary where the keys are the names of the metrics, and the values are the corresponding function.
            The input functions should be the same as `pde_system` and the output should be a numeric value. The metrics are evaluated on both the training set and validation set.
        :type metrics: dict[string, function]
        :param batch_size: The size of the mini-batch to use, defaults to 16.
        :type batch_size: int, optional
        :param max_epochs: The maximum number of epochs to train, defaults to 1000.
        :type max_epochs: int, optional
        :param monitor: The monitor to check the status of nerual network during training, defaults to None.
        :type monitor: `neurodiffeq.pde.Monitor2D`, optional
        :param return_internal: Whether to return the nets, conditions, training generator, validation generator, optimizer and loss function, defaults to False.
        :type return_internal: bool, optional
        :param return_best: Whether to return the nets that achieved the lowest validation loss, defaults to False.
        :type return_best: bool, optional
        :return: The solution of the PDE. The history of training loss and validation loss.
            Optionally, the nets, conditions, training generator, validation generator, optimizer and loss function.
            The solution is a function that has the signature `solution(xs, ys, as_type)`.
        :rtype: tuple[`neurodiffeq.pde.Solution`, dict]; or tuple[`neurodiffeq.pde.Solution`, dict, dict]
        """

    ########################################### subroutines ###########################################
    def train(train_generator, net, nets, pde_system, conditions, criterion, additional_loss_term, metrics, shuffle, optimizer):
        train_examples_x, train_examples_y = train_generator.get_examples()
        train_examples_x, train_examples_y = train_examples_x.reshape((-1, 1)), train_examples_y.reshape((-1, 1))
        n_examples_train = train_generator.size
        idx = np.random.permutation(n_examples_train) if shuffle else np.arange(n_examples_train)

        batch_start, batch_end = 0, batch_size
        while batch_start < n_examples_train:
            if batch_end > n_examples_train:
                batch_end = n_examples_train
            batch_idx = idx[batch_start:batch_end]
            xs, ys = train_examples_x[batch_idx], train_examples_y[batch_idx]

<<<<<<< HEAD
            # the dependet variables
            us = [
                con.enforce(net, xs, ys)
                for con, net in zip(conditions, nets)
            ]

            Fuxys = pde_system(*us, xs, ys)
            loss = 0.0
            for Fuxy in Fuxys:
                loss += criterion(Fuxy, train_zeros[:batch_end-batch_start])
            train_loss_epoch += loss.item() * (batch_end-batch_start)/n_examples_train
=======
            train_loss_batch = calculate_loss(xs, ys, net, nets, pde_system, conditions, criterion, additional_loss_term)
>>>>>>> 7e29ef0c

            optimizer.zero_grad()
            train_loss_batch.backward()
            optimizer.step()

            batch_start += batch_size
            batch_end += batch_size

        train_loss_epoch = calculate_loss(train_examples_x, train_examples_y, net, nets, pde_system, conditions, criterion, additional_loss_term)

        train_metrics_epoch = calculate_metrics(train_examples_x, train_examples_y, net, nets, conditions, metrics)
        return train_loss_epoch, train_metrics_epoch

    def valid(valid_generator, net, nets, pde_system, conditions, criterion, additional_loss_term, metrics):
        valid_examples_x, valid_examples_y = valid_generator.get_examples()
        valid_examples_x, valid_examples_y = valid_examples_x.reshape((-1, 1)), valid_examples_y.reshape((-1, 1))
        valid_loss_epoch = calculate_loss(valid_examples_x, valid_examples_y, net, nets, pde_system, conditions, criterion, additional_loss_term)
        valid_loss_epoch = valid_loss_epoch.item()

        valid_metrics_epoch = calculate_metrics(valid_examples_x, valid_examples_y, net, nets, conditions, metrics)
        return valid_loss_epoch, valid_metrics_epoch

    def calculate_loss(xs, ys, net, nets, pde_system, conditions, criterion, additional_loss_term):
        us = _trial_solution_2input(net, nets, xs, ys, conditions)
        Fuxys = pde_system(*us, xs, ys)
        loss = sum(
            criterion(Fuxy, torch.zeros_like(xs))
            for Fuxy in Fuxys
        )
        if additional_loss_term is not None:
            loss += additional_loss_term(*us, xs, ys)
        return loss

    def calculate_metrics(xs, ys, net, nets, conditions, metrics):
        us = _trial_solution_2input(net, nets, xs, ys, conditions)
        metrics_ = {
            metric_name: metric_function(*us, xs, ys).item()
            for metric_name, metric_function in metrics.items()
        }
        return metrics_
    ###################################################################################################

    if single_net and nets:
        raise RuntimeError('Only one of net and nets should be specified')
    # defaults to use a single neural network
    if (not single_net) and (not nets):
        net = FCNN(n_input_units=2, n_output_units=len(conditions), n_hidden_units=32, n_hidden_layers=1, actv=nn.Tanh)
    if single_net:
        # mark the Conditions so that we know which condition correspond to which output unit
        for ith, con in enumerate(conditions):
            con.set_impose_on(ith)
    if not train_generator:
        if (xy_min is None) or (xy_max is None):
            raise RuntimeError('Please specify xy_min and xy_max when train_generator is not specified')
        train_generator = ExampleGenerator2D((32, 32), xy_min, xy_max, method='equally-spaced-noisy')
    if not valid_generator:
        if (xy_min is None) or (xy_max is None):
            raise RuntimeError('Please specify xy_min and xy_max when valid_generator is not specified')
        valid_generator = ExampleGenerator2D((32, 32), xy_min, xy_max, method='equally-spaced')
    if (not optimizer) and single_net:  # using a single net
        optimizer = optim.Adam(single_net.parameters(), lr=0.001)
    if (not optimizer) and nets:  # using multiple nets
        all_parameters = []
        for net in nets:
            all_parameters += list(net.parameters())
        optimizer = optim.Adam(all_parameters, lr=0.001)
    if not criterion:
        criterion = nn.MSELoss()
    if metrics is None:
        metrics = {}

    history = {}
    history['train_loss'] = []
    history['valid_loss'] = []
    for metric_name, _ in metrics.items():
        history['train__'+metric_name] = []
        history['valid__'+metric_name] = []

    if return_best:
        valid_loss_epoch_min = np.inf
        solution_min = None

    for epoch in range(max_epochs):
        train_loss_epoch, train_metrics_epoch = train(train_generator, single_net, nets, pde_system, conditions, criterion, additional_loss_term, metrics, shuffle, optimizer)
        history['train_loss'].append(train_loss_epoch)
        for metric_name, metric_value in train_metrics_epoch.items():
            history['train__'+metric_name].append(metric_value)

        valid_loss_epoch, valid_metrics_epoch = valid(valid_generator, single_net, nets, pde_system, conditions, criterion, additional_loss_term, metrics)
        history['valid_loss'].append(valid_loss_epoch)
        for metric_name, metric_value in valid_metrics_epoch.items():
            history['valid__'+metric_name].append(metric_value)

        if monitor and epoch % monitor.check_every == 0:
            monitor.check(single_net, nets, conditions, history)

        if return_best and valid_loss_epoch < valid_loss_epoch_min:
            valid_loss_epoch_min = valid_loss_epoch
            solution_min = Solution(single_net, nets, conditions)

    if return_best:
        solution = solution_min
    else:
        solution = Solution(single_net, nets, conditions)

    if return_internal:
        internal = {
            'single_net': single_net,
            'nets': nets,
            'conditions': conditions,
            'train_generator': train_generator,
            'valid_generator': valid_generator,
            'optimizer': optimizer,
            'criterion': criterion
        }
        return solution, history, internal
    else:
        return solution, history


class Solution:
    """A solution to an PDE (system)

    :param single_net: The neural networks that approximates the PDE.
    :type single_net: `torch.nn.Module`
    :param nets: The neural networks that approximates the PDE.
    :type nets: list[`torch.nn.Module`]
    :param conditions: The initial/boundary conditions of the ODE (system).
    :type conditions: list[`neurodiffeq.ode.IVP` or `neurodiffeq.ode.DirichletBVP` or `neurodiffeq.pde.NoCondition`]
    """
    def __init__(self, single_net, nets, conditions):
        """Initializer method
        """
        self.single_net = deepcopy(single_net)
        self.nets = deepcopy(nets)
        self.conditions = deepcopy(conditions)

    def __call__(self, xs, ys, as_type='tf'):
        """Evaluate the solution at certain points.

        :param xs: the x-coordinates of points on which the dependent variables are evaluated.
        :type xs: `torch.tensor` or sequence of number
        :param ys: the y-coordinates of points on which the dependent variables are evaluated.
        :type ys: `torch.tensor` or sequence of number
        :param as_type: Whether the returned value is a `torch.tensor` ('tf') or `numpy.array` ('np').
        :type as_type: str
        :return: dependent variables are evaluated at given points.
        :rtype: list[`torch.tensor` or `numpy.array` (when there is more than one dependent variables)
            `torch.tensor` or `numpy.array` (when there is only one dependent variable).
        """
        if not isinstance(xs, torch.Tensor):
            xs = torch.tensor(xs, dtype=torch.float32)
        if not isinstance(ys, torch.Tensor):
            ys = torch.tensor(ys, dtype=torch.float32)
        original_shape = xs.shape
        xs, ys = xs.reshape(-1, 1), ys.reshape(-1, 1)
        if as_type not in ('tf', 'np'):
            raise ValueError("The valid return types are 'tf' and 'np'.")

        us = _trial_solution_2input(self.single_net, self.nets, xs, ys, self.conditions)
        us = [u.reshape(original_shape) for u in us]
        if as_type == 'np':
            us = [u.detach().cpu().numpy() for u in us]

        return us if len(us) > 1 else us[0]


def make_animation(solution, xs, ts):
    """Create animation of 1-D time-dependent problems.

    :param solution: solution function returned by `solve2D` (for a 1-D time-dependent problem).
    :type solution: function
    :param xs: The locations to evaluate solution.
    :type xs: `numpy.array`
    :param ts: The time points to evaluate solution.
    :type ts: `numpy.array`
    :return: The animation.
    :rtype: `matplotlib.animation.FuncAnimation`
    """

    xx, tt = np.meshgrid(xs, ts)
    sol_net = solution(xx, tt, as_type='np')

    def u_gen():
        for i in range( len(sol_net) ):
            yield sol_net[i]

    fig, ax = plt.subplots()
    line, = ax.plot([], [], lw=2)

    umin, umax = sol_net.min(), sol_net.max()
    scale = umax - umin
    ax.set_ylim(umin-scale*0.1, umax+scale*0.1)
    ax.set_xlim(xs.min(), xs.max())
    def run(data):
        line.set_data(xs, data)
        return line,

    return animation.FuncAnimation(
        fig, run, u_gen, blit=True, interval=50, repeat=False
    )<|MERGE_RESOLUTION|>--- conflicted
+++ resolved
@@ -510,21 +510,7 @@
             batch_idx = idx[batch_start:batch_end]
             xs, ys = train_examples_x[batch_idx], train_examples_y[batch_idx]
 
-<<<<<<< HEAD
-            # the dependet variables
-            us = [
-                con.enforce(net, xs, ys)
-                for con, net in zip(conditions, nets)
-            ]
-
-            Fuxys = pde_system(*us, xs, ys)
-            loss = 0.0
-            for Fuxy in Fuxys:
-                loss += criterion(Fuxy, train_zeros[:batch_end-batch_start])
-            train_loss_epoch += loss.item() * (batch_end-batch_start)/n_examples_train
-=======
             train_loss_batch = calculate_loss(xs, ys, net, nets, pde_system, conditions, criterion, additional_loss_term)
->>>>>>> 7e29ef0c
 
             optimizer.zero_grad()
             train_loss_batch.backward()
